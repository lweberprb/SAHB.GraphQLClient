--- conflicted
+++ resolved
@@ -5,6 +5,8 @@
 using SAHB.GraphQLClient.Result;
 using Xunit;
 using System.Net.Http.Headers;
+using System;
+using System.Collections.Generic;
 
 namespace SAHB.GraphQLClient.Tests.GraphQLClient.HttpClientMock
 {
@@ -31,19 +33,17 @@
 
         public HttpMethod DefaultMethod { get => throw new NotImplementedException(); set => throw new NotImplementedException(); }
 
-        public Task<string> ExecuteQuery(string query, string url = null, HttpMethod method = null, string authorizationToken = null, string authorizationMethod = "Bearer", IDictionary<string, string> headers = null)
+        public Task<GraphQLExecutorResponse> ExecuteQuery(string query, string url = null, HttpMethod method = null, string authorizationToken = null, string authorizationMethod = "Bearer", IDictionary<string, string> headers = null)
         {
             // Check if query is correct
             Assert.Equal(_requiredQuery, query);
 
-<<<<<<< HEAD
-            return Task.FromResult(_response);
-=======
-            var result = JsonConvert.DeserializeObject<GraphQLDataResult<T>>(_response);
-            result.Headers = _requiredHeaders;
-
+            var result = new GraphQLExecutorResponse
+            {
+                Response = _response,
+                Headers = _requiredHeaders
+            };
             return Task.FromResult(result);
->>>>>>> 63dc74ba
         }
     }
 }