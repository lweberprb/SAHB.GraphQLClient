--- conflicted
+++ resolved
@@ -29,11 +29,7 @@
             string authorizationMethod = "Bearer", CancellationToken cancellationToken = default, params GraphQLQueryArgument[] arguments) where T : class
         {
             if (client == null) throw new ArgumentNullException(nameof(client));
-<<<<<<< HEAD
             return client.Execute<T>(GraphQLOperationType.Query, url: url, authorizationToken: authorizationToken, authorizationMethod: authorizationMethod, arguments: arguments);
-=======
-            return client.Execute<T>(FieldBuilder.GraphQLOperationType.Query, url: url, authorizationToken: authorizationToken, authorizationMethod: authorizationMethod, cancellationToken: cancellationToken, arguments: arguments);
->>>>>>> 502c9adc
         }
 
         /// <summary>
@@ -51,11 +47,7 @@
             string authorizationMethod = "Bearer", CancellationToken cancellationToken = default, params GraphQLQueryArgument[] arguments) where T : class
         {
             if (client == null) throw new ArgumentNullException(nameof(client));
-<<<<<<< HEAD
             return client.Execute<T>(GraphQLOperationType.Mutation, url: url, authorizationToken: authorizationToken, authorizationMethod: authorizationMethod, arguments: arguments);
-=======
-            return client.Execute<T>(FieldBuilder.GraphQLOperationType.Mutation, url: url, authorizationToken: authorizationToken, authorizationMethod: authorizationMethod, cancellationToken: cancellationToken, arguments: arguments);
->>>>>>> 502c9adc
         }
 
         /// <summary>
@@ -74,11 +66,7 @@
             string authorizationMethod = "Bearer", CancellationToken cancellationToken = default, params GraphQLQueryArgument[] arguments) where T : class
         {
             if (client == null) throw new ArgumentNullException(nameof(client));
-<<<<<<< HEAD
             return client.Execute<T>(GraphQLOperationType.Query, httpMethod: httpMethod, url: url, authorizationToken: authorizationToken, authorizationMethod: authorizationMethod, arguments: arguments);
-=======
-            return client.Execute<T>(FieldBuilder.GraphQLOperationType.Query, httpMethod: httpMethod, url: url, authorizationToken: authorizationToken, authorizationMethod: authorizationMethod, cancellationToken: cancellationToken, arguments: arguments);
->>>>>>> 502c9adc
         }
 
         /// <summary>
@@ -99,11 +87,7 @@
             params GraphQLQueryArgument[] arguments) where T : class
         {
             if (client == null) throw new ArgumentNullException(nameof(client));
-<<<<<<< HEAD
             return client.Execute<T>(GraphQLOperationType.Mutation, httpMethod: httpMethod, url: url, authorizationToken: authorizationToken, authorizationMethod: authorizationMethod, arguments: arguments);
-=======
-            return client.Execute<T>(FieldBuilder.GraphQLOperationType.Mutation, httpMethod: httpMethod, url: url, authorizationToken: authorizationToken, authorizationMethod: authorizationMethod, cancellationToken: cancellationToken, arguments: arguments);
->>>>>>> 502c9adc
         }
     }
 }