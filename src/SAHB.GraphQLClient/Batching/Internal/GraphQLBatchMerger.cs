﻿using System.Collections.Generic;
using System.Linq;
using System.Net.Http;
using System.Threading.Tasks;
using Newtonsoft.Json;
using Newtonsoft.Json.Linq;
using SAHB.GraphQL.Client.Deserialization;
using SAHB.GraphQLClient.Exceptions;
using SAHB.GraphQLClient.Executor;
using SAHB.GraphQLClient.FieldBuilder;
using SAHB.GraphQLClient.Internal;
using SAHB.GraphQLClient.QueryGenerator;
using SAHB.GraphQLClient.Result;

namespace SAHB.GraphQLClient.Batching.Internal
{
    // ReSharper disable once InconsistentNaming
    internal class GraphQLBatchMerger
    {
        private readonly string _url;
        private readonly HttpMethod _httpMethod;
        private readonly string _authorizationToken;
        private readonly string _authorizationMethod;
        private readonly IGraphQLHttpExecutor _executor;
        private readonly IGraphQLFieldBuilder _fieldBuilder;
        private readonly IGraphQLQueryGeneratorFromFields _queryGenerator;
        private readonly IGraphQLDeserialization _graphQLDeserialization;
        private readonly IDictionary<string, IEnumerable<GraphQLFieldWithOverridedAlias>> _fields;
        private readonly IDictionary<string, GraphQLQueryArgument[]> _arguments;
        private int _identifierCount = 0;
        private bool _isExecuted = false;
        private GraphQLDataResult<JObject> _result;
        private string _executedQuery;

        public GraphQLBatchMerger(string url, HttpMethod httpMethod, string authorizationToken, string authorizationMethod, IGraphQLHttpExecutor executor, IGraphQLFieldBuilder fieldBuilder, IGraphQLQueryGeneratorFromFields queryGenerator, IGraphQLDeserialization graphQLDeserialization)
        {
            _url = url;
            _httpMethod = httpMethod;
            _authorizationToken = authorizationToken;
            _authorizationMethod = authorizationMethod;
            _executor = executor;
            _fieldBuilder = fieldBuilder;
            _queryGenerator = queryGenerator;
            _graphQLDeserialization = graphQLDeserialization;
            _fields = new Dictionary<string, IEnumerable<GraphQLFieldWithOverridedAlias>>();
            _arguments = new Dictionary<string, GraphQLQueryArgument[]>();
        }

        public IGraphQLQuery<T> AddQuery<T>(params GraphQLQueryArgument[] arguments)
            where T : class
        {
            if (_isExecuted)
                throw new GraphQLBatchAlreadyExecutedException();

            var identifier = $"batch{_identifierCount++}";

            // Get fields
            var fields = _fieldBuilder.GenerateOperation(typeof(T), GraphQLOperationType.Query).SelectionSet.Select(field =>
                new GraphQLFieldWithOverridedAlias(string.IsNullOrWhiteSpace(field.Alias) ? field.Field : field.Alias,
                    field)).ToList();

            // Add fields
            _fields.Add(identifier, fields);
            _arguments.Add(identifier, arguments);

            return new GraphQLBatchQuery<T>(this, identifier);
        }

        public async Task<T> GetValue<T>(string identitifer) 
            where T : class
        {
            if (!_isExecuted)
                await Execute().ConfigureAwait(false);
            
            if (_result.ContainsErrors)
            {
                throw new GraphQLErrorException(query: _executedQuery , errors: _result.Errors);
            }
            
            // Create new JObject
            JObject deserilizeFrom = new JObject();

            // Get all fields
            foreach (var field in _fields[identitifer])
            {
                // Add field with previous alias to JObject
                deserilizeFrom.Add(field.Inner.Alias, _result.Data[field.Alias]);
            }

<<<<<<< HEAD
            // Deserilize
            return _graphQLDeserialization.DeserializeResult<T>(deserilizeFrom, _fields[identitifer]);
=======
            // Deserialize from
            return deserilizeFrom.ToObject<T>();
>>>>>>> c3f11d53
        }

        public async Task Execute()
        {
            if (_isExecuted)
                throw new GraphQLBatchAlreadyExecutedException();

            _isExecuted = true;

            // Update fields so they don't conflict
            UpdateAlias();

            // Update arguments so they don't conflict
            UpdateArguments();

            // Get all fields
            var fields = _fields.SelectMany(e => e.Value).ToList();

            // Generate query
            _executedQuery = _queryGenerator.GenerateQuery(new GraphQLOperation(GraphQLOperationType.Query, fields),
                _arguments.SelectMany(e => e.Value).ToArray());

            // Execute query
            var serverResult = await _executor.ExecuteQuery(_executedQuery, _url, _httpMethod, _authorizationToken, _authorizationMethod).ConfigureAwait(false);

            // Deserilize result
            _result = _graphQLDeserialization.DeserializeResult<JObject>(serverResult, fields);
        }

        private void UpdateAlias()
        {
            // Update fields
            foreach (var fieldsWithIdentifier in _fields)
            {
                foreach (var field in fieldsWithIdentifier.Value)
                {
                    field.Alias = fieldsWithIdentifier.Key + "_" + field.Alias;
                }
            }
        }

        private void UpdateArguments()
        {
            // Update arguments
            foreach (var fieldsWithIdentifier in _fields)
            {
                foreach (var argument in Helper.GetAllArgumentsFromFields(fieldsWithIdentifier.Value))
                {
                    argument.VariableName = fieldsWithIdentifier.Key + "_" + argument.VariableName;
                }
            }

            // Update received arguments
            foreach (var argumentsWithIdentitfier in _arguments)
            {
                foreach (var argument in argumentsWithIdentitfier.Value)
                {
                    argument.VariableName = argumentsWithIdentitfier.Key + "_" +  argument.VariableName;
                }
            }
        }

        public bool Executed => _isExecuted;

        // ReSharper disable once InconsistentNaming
        /// <inheritdoc />
        private class GraphQLFieldWithOverridedAlias : GraphQLField
        {
            public GraphQLFieldWithOverridedAlias(string alias, GraphQLField field)
                : base(alias, field: field.Field, fields: field.SelectionSet,
                    arguments: field.Arguments, type: field.Type, targetTypes: field.TargetTypes)
            {
                Inner = field;
            }

            public GraphQLField Inner { get; }
        }
    }
}<|MERGE_RESOLUTION|>--- conflicted
+++ resolved
@@ -87,13 +87,8 @@
                 deserilizeFrom.Add(field.Inner.Alias, _result.Data[field.Alias]);
             }
 
-<<<<<<< HEAD
             // Deserilize
             return _graphQLDeserialization.DeserializeResult<T>(deserilizeFrom, _fields[identitifer]);
-=======
-            // Deserialize from
-            return deserilizeFrom.ToObject<T>();
->>>>>>> c3f11d53
         }
 
         public async Task Execute()
