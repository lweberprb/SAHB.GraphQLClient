--- conflicted
+++ resolved
@@ -305,11 +305,7 @@
                 _loggerFactory = value;
                 if (_loggerFactory != null)
                 {
-<<<<<<< HEAD
-                    Logger = _loggerFactory.CreateLogger<GraphQLHttpClient>();
-=======
                     Logger = _loggerFactory.CreateLogger<GraphQLSubscriptionClient>();
->>>>>>> 96304f5d
                 }
             }
         }
@@ -317,11 +313,7 @@
         /// <summary>
         /// Contains the logger for the class
         /// </summary>
-<<<<<<< HEAD
-        private ILogger<GraphQLHttpClient> Logger { get; set; }
-=======
         private ILogger<GraphQLSubscriptionClient> Logger { get; set; }
->>>>>>> 96304f5d
 
         #endregion
     }
